--- conflicted
+++ resolved
@@ -18,7 +18,7 @@
                    'total_votes', 'vine', 'verified_purchase', 'review_headline', 'review_body',
                    'review_date']
 
-        self.numerical_attributes = ['helpful_votes', 'total_votes']
+        self.numerical_attributes = ['star_rating', 'total_votes']
         self.categorical_attributes = ['vine', 'verified_purchase']
         self.text_attributes = 'title_and_review_text'
 
@@ -106,12 +106,6 @@
 
     def fit_baseline_model(self, train_data, train_labels):
 
-<<<<<<< HEAD
-=======
-        numerical_attributes = ['star_rating']
-        categorical_attributes = ['vine', 'verified_purchase']
-
->>>>>>> e98e223f
         feature_transformation = ColumnTransformer(transformers=[
             ('numerical_features', StandardScaler(), self.numerical_attributes),
             ('categorical_features', OneHotEncoder(handle_unknown='ignore'), self.categorical_attributes),
